# 基于 Go 的 RAG 系统设计

本文档描述一个使用 Go 实现的 Retrieval Augmented Generation (RAG) 系统方案，满足多仓库文档同步、Markdown 解析与分块、向量化存储以及问答检索的需求。

## 1. 数据源同步

- **多仓库配置**：支持在配置文件中声明多个 GitHub 仓库及其关注路径，例如：
  - `repoA/docs/`
  - `repoB/guides/`
  - `repoC/tutorials/`
- **同步方式**：使用 `git clone` / `git pull` 将远程仓库同步到本地，定时任务或 Webhook 触发。
- **增量更新**：检测新增或修改的 Markdown 文档，触发后续嵌入流程。

## 2. Markdown 处理与分块

- 使用 `goldmark` 或 `blackfriday` 将 Markdown 渲染为纯文本。
- 对文档按照 500~1000 tokens 分块，保存每块的顺序和位置信息。
- 每个分块生成唯一 `chunk_id` 以便回溯源文档位置。

## 3. 向量化

- 默认嵌入模型：
  - [bge-m3](https://github.com/BAAI-bge/): 本地部署，HTTP 服务返回 1024 维向量。
  - [OpenAI `text-embedding-3-large`](https://platform.openai.com/docs/guides/embeddings): 通过 OpenAI API 获取 1024 维向量。
- 统一的 `Embed(text string) ([]float32, error)` 接口屏蔽具体实现，可在配置中切换模型。

## 4. 数据库设计

使用 PostgreSQL + [pgvector](https://github.com/pgvector/pgvector)。初始化步骤：

1. 在目标数据库中启用扩展：
   ```sql
   CREATE EXTENSION IF NOT EXISTS vector;
   ```
2. 按以下 SQL 创建存储向量的表及索引：

   ```sql
   CREATE TABLE documents (
       id BIGSERIAL PRIMARY KEY,
       repo TEXT NOT NULL,         -- 来源仓库
       path TEXT NOT NULL,         -- 文件路径
       chunk_id INT NOT NULL,
       content TEXT NOT NULL,
       embedding VECTOR(1024),     -- 向量
       metadata JSONB              -- 额外信息：标签/更新时间等
   );

   -- 向量索引
   CREATE INDEX ON documents USING hnsw (embedding vector_cosine_ops);

   -- 元数据索引
   CREATE INDEX idx_documents_metadata ON documents USING gin (metadata);
   ```

连接字符串示例：`postgres://user:password@127.0.0.1:5432`。

## 5. 检索与问答流程

1. 用户提出问题，服务端调用 `Embed()` 对问题生成向量。
2. 在 `documents` 表中通过 `cosine` 相似度检索 Top K 的分块。
3. 将检索结果拼装为 Prompt，调用 GPT/Claude 等大模型生成回答。
4. 返回答案并附带来源文档信息以便追溯。

### 5.1 前端 AskAIDialog 调用流程

<<<<<<< HEAD
1. 用户在 `AskAIDialog` 中输入问题，`handleAsk` 会先做去空格、去尾标点等规整并使用防抖避免短时间内重复发送。
2. 若 10 秒内命中过去问题的缓存，则直接返回缓存答案；否则把规整后的问题与最近对话历史组合为 `history`，POST 到 `/api/rag/query`，请求设置超时并以流式方式返回结果。
3. 流式结果会实时更新聊天记录，若返回 `answer` 与 `chunks`，则通过 `SourceHint` 展示检索到的来源。
4. 当 `answer` 为空或没有检索结果时，会在控制台记录回退原因，并调用 `/api/askai` 获取普通 AI 回答，同样带有超时限制。
5. 最终的回答写入缓存并通过 `ChatBubble` 组件显示给用户，形成完整的 RAG 聊天流程。
=======
1. 用户输入经过 `normalizeInput` 预处理，并使用去抖逻辑触发 `handleAsk`；在 10 秒内命中缓存会直接返回，缓存最多保存 50 条记录。
2. 未命中缓存时，组件将问题与最近历史组合为 `history`，流式 `POST` 到 `/api/rag/query`，并可随时中断正在进行的请求。
3. 流式响应使用 `marked` + `DOMPurify` 渲染 Markdown，若返回 `answer` 与 `chunks`，则更新聊天记录并通过 `SourceHint` 展示来源。
4. 当 `answer` 为空或没有检索结果时，组件回退调用 `/api/askai` 获取普通 AI 回答；若仍失败，则根据错误类型返回明确提示。
5. 消息显示后写入缓存；组件卸载时会自动清理定时器和挂起请求，最终消息通过 `ChatBubble` 呈现给用户。
>>>>>>> c9cdbf48

## 6. Go 代码模块划分

```
internal/rag/
├── config/          # 仓库与模型配置
├── sync/            # GitHub 同步逻辑
├── ingest/          # Markdown 解析与分块
├── embed/           # 向量化接口实现
├── store/           # PostgreSQL + pgvector 操作封装
└── api/             # REST/gRPC 接口，提供问答与同步触发
```

各模块通过 `go-pg`/`pgx`、`go-git` 等库实现，协程与通道用于提升并行处理能力。

## 7. 未来扩展

- 支持更多文件格式，如 PDF、HTML。
- 嵌入向量批量写入以提升效率。
- 引入缓存与摘要生成，进一步优化响应速度。

以上设计为后续实现提供结构化指导，可在项目中逐步落地。

## 8. 同步与查询测试

### 8.1 启动依赖服务

```bash
docker run -d --name pgvector \
  -e POSTGRES_PASSWORD=password \
  -p 5432:5432 \
  ankane/pgvector:latest

docker run -d --name redis -p 6379:6379 redis
```

### 8.2 配置 rag.yaml

```yaml
redis:
  addr: "127.0.0.1:6379"
  password: ""
module: "moonshotai/Kimi-K2-Instruct"
vectordb:
  pgurl: "postgres://user:password@127.0.0.1:5432"
datasources:
  - name: Xstream
    repo: https://github.com/svc-design/Xstream
    path: docs
  - name: XControl
    repo: https://github.com/svc-design/XControl
    path: docs
  - name: documents
    repo: https://github.com/svc-design/documents
```

### 8.3 运行同步

```bash
# 同步并处理所有 Markdown 文件
./xcontrol-cli --config rag.yaml
```

该命令会克隆或更新数据源仓库，扫描 Markdown 文件，并逐个解析、分块、调用 BGE Embed 并通过 `/api/rag/upsert` 写入数据库。

### 8.4 手动测试 Upsert 接口

在同步流程之外，也可以通过 `curl` 手动向 `/api/rag/upsert` 写入一条记录：

```bash
curl -X POST http://localhost:8080/api/rag/upsert \
  -H "Content-Type: application/json" \
  -d '{"docs":[{"repo":"example","path":"doc.md","chunk_id":1,"content":"hello","embedding":[0.1,0.2],"metadata":{},"content_sha":"abc"}]}'
```

若向量数据库未就绪，接口会返回 `error` 字段提示连接问题。

### 8.5 查询接口

同步完成后，可通过 curl 测试 `/api/rag/query`：

```bash
curl -X POST http://localhost:8080/api/rag/query \
  -H "Content-Type: application/json" \
  -d '{"question": "What is XControl?"}'
```

请求体必须包含 `question` 字段。若数据写入成功，将返回相关的 `chunks` 列表；若返回 `{"chunks":null}`，请检查同步日志、数据库连接与配置文件是否正确。<|MERGE_RESOLUTION|>--- conflicted
+++ resolved
@@ -63,19 +63,12 @@
 
 ### 5.1 前端 AskAIDialog 调用流程
 
-<<<<<<< HEAD
+
 1. 用户在 `AskAIDialog` 中输入问题，`handleAsk` 会先做去空格、去尾标点等规整并使用防抖避免短时间内重复发送。
 2. 若 10 秒内命中过去问题的缓存，则直接返回缓存答案；否则把规整后的问题与最近对话历史组合为 `history`，POST 到 `/api/rag/query`，请求设置超时并以流式方式返回结果。
 3. 流式结果会实时更新聊天记录，若返回 `answer` 与 `chunks`，则通过 `SourceHint` 展示检索到的来源。
 4. 当 `answer` 为空或没有检索结果时，会在控制台记录回退原因，并调用 `/api/askai` 获取普通 AI 回答，同样带有超时限制。
 5. 最终的回答写入缓存并通过 `ChatBubble` 组件显示给用户，形成完整的 RAG 聊天流程。
-=======
-1. 用户输入经过 `normalizeInput` 预处理，并使用去抖逻辑触发 `handleAsk`；在 10 秒内命中缓存会直接返回，缓存最多保存 50 条记录。
-2. 未命中缓存时，组件将问题与最近历史组合为 `history`，流式 `POST` 到 `/api/rag/query`，并可随时中断正在进行的请求。
-3. 流式响应使用 `marked` + `DOMPurify` 渲染 Markdown，若返回 `answer` 与 `chunks`，则更新聊天记录并通过 `SourceHint` 展示来源。
-4. 当 `answer` 为空或没有检索结果时，组件回退调用 `/api/askai` 获取普通 AI 回答；若仍失败，则根据错误类型返回明确提示。
-5. 消息显示后写入缓存；组件卸载时会自动清理定时器和挂起请求，最终消息通过 `ChatBubble` 呈现给用户。
->>>>>>> c9cdbf48
 
 ## 6. Go 代码模块划分
 
