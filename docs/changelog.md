--- conflicted
+++ resolved
@@ -1,22 +1,5 @@
 # Changelog
 
-<<<<<<< HEAD
-## Milestone 1: MVP
-- Use default Redis port (#98) and establish PostgreSQL & Redis baseline.
-- Stream RAG sync progress for GitHub repository synchronization (#100).
-- Add client-side Markdown parsing to the CLI (#104).
-- Refactor RAG ingestion into the CLI with a server upsert endpoint (#103).
-- Perform RAG API functional tests.
-- Support per-file ingestion workflow in the CLI (#115).
-- Allow RAG upsert to migrate embedding dimensions (#119).
-- Add pgvector database initialization guide (#120).
-- Ingest files automatically (#123).
-
-## Milestone 2: Hybrid Search (In Progress)
-- Rename RAG 第二阶段优化规划为 `docs/Milestone-2.md` 并新增子任务列表。
-- AskAI 接口与 CLI 规划使用 LangChainGo 框架以支持多模型与链式调用。
-- Document local and Chutes model configurations for AskAI.
-=======
 ## Milestone 1: MVP (Completed)
 Use default Redis port (#98) and establish PostgreSQL & Redis baseline.
 
@@ -33,6 +16,9 @@
 Ingest files automatically (#123).
 
 ## Milestone 2: Hybrid Search
+
+- AskAI 接口与 CLI 规划使用 LangChainGo 框架以支持多模型与链式调用。
+- Document local and Chutes model configurations for AskAI.
 - CLI and server dynamically support 1024-dimensional embeddings.
 - Update docs and configs to vector(1024) (#130).
 - Add embedding configuration fields (#131).
@@ -43,9 +29,9 @@
 - Fix yarn lock context concatenation (#21).
 
 ## Milestone 3: Production Monitoring & Optimization
+
 - Switch server and CLI to Cobra (#133).
 - Add repo sync proxy configuration (#135).
 - Allow custom AskAI timeout (#141).
 - Add log level support to CLI and server and log AskAI errors (#125, #140).
 - Continue performance optimization, error handling, multi-model support, permission control, hot reload, and improve RAG upsert docs (#129).
->>>>>>> 8eb802e9
