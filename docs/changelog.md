# Changelog

## Milestone 1: MVP (Completed)

<<<<<<< HEAD
Stream RAG sync progress for GitHub repository synchronization (#100).

Add client-side Markdown parsing to the CLI (#104).

Refactor RAG ingestion into the CLI with a server upsert endpoint (#103).

Perform RAG API functional tests and support per-file ingestion workflow in the CLI (#115).

Allow RAG upsert to migrate embedding dimensions (#119) and document pgvector database initialization (#120).

Ingest files automatically (#123).

## Milestone 2: Hybrid Search

=======
- Use default Redis port (#98) and establish PostgreSQL & Redis baseline.
- Stream RAG sync progress for GitHub repository synchronization (#100).
- Add client-side Markdown parsing to the CLI (#104).
- Refactor RAG ingestion into the CLI with a server upsert endpoint (#103).
- Perform RAG API functional tests and support per-file ingestion workflow in the CLI (#115).
- Allow RAG upsert to migrate embedding dimensions (#119) and document pgvector database initialization (#120).
- Ingest files automatically (#123).

## Milestone 2: Hybrid Search (In Progress)
- Rename RAG 第二阶段优化规划为 `docs/Milestone-2.md` 并新增子任务列表。
>>>>>>> 82ec512a
- AskAI 接口与 CLI 规划使用 LangChainGo 框架以支持多模型与链式调用。
- Document local and Chutes model configurations for AskAI.
- CLI and server dynamically support 1024-dimensional embeddings.
- Update docs and configs to vector(1024) (#130).
- Add embedding configuration fields (#131).
- Add RAG API integration tests for vectors (#132).
- Add allama support (#136).
- Deploy homepage via rsync from CI and fix SSH directory creation (#18, #19).
- Deploy XControl panel via GitHub Actions (#20).
- Fix yarn lock context concatenation (#21).

## Milestone 3: Production Monitoring & Optimization

- Switch server and CLI to Cobra (#133).
- Add repo sync proxy configuration (#135).
- Allow custom AskAI timeout (#141).
- Add log level support to CLI and server and log AskAI errors (#125, #140).
- Continue performance optimization, error handling, multi-model support, permission control, hot reload, and improve RAG upsert docs (#129).
<|MERGE_RESOLUTION|>--- conflicted
+++ resolved
@@ -2,22 +2,6 @@
 
 ## Milestone 1: MVP (Completed)
 
-<<<<<<< HEAD
-Stream RAG sync progress for GitHub repository synchronization (#100).
-
-Add client-side Markdown parsing to the CLI (#104).
-
-Refactor RAG ingestion into the CLI with a server upsert endpoint (#103).
-
-Perform RAG API functional tests and support per-file ingestion workflow in the CLI (#115).
-
-Allow RAG upsert to migrate embedding dimensions (#119) and document pgvector database initialization (#120).
-
-Ingest files automatically (#123).
-
-## Milestone 2: Hybrid Search
-
-=======
 - Use default Redis port (#98) and establish PostgreSQL & Redis baseline.
 - Stream RAG sync progress for GitHub repository synchronization (#100).
 - Add client-side Markdown parsing to the CLI (#104).
@@ -28,7 +12,6 @@
 
 ## Milestone 2: Hybrid Search (In Progress)
 - Rename RAG 第二阶段优化规划为 `docs/Milestone-2.md` 并新增子任务列表。
->>>>>>> 82ec512a
 - AskAI 接口与 CLI 规划使用 LangChainGo 框架以支持多模型与链式调用。
 - Document local and Chutes model configurations for AskAI.
 - CLI and server dynamically support 1024-dimensional embeddings.
