OS := $(shell uname -s)
SHELL := /bin/bash
O_BIN ?= /usr/local/go/bin
PG_MAJOR ?= 16
NODE_MAJOR ?= 22
ARCH := $(shell dpkg --print-architecture)
PG_DSN ?= postgres://shenlan:password@127.0.0.1:5432/xserver?sslmode=disable

ifeq ($(shell id -u),0)
SUDO :=
else
SUDO ?= sudo
endif

HOSTS_FILE ?= /etc/hosts
HOSTS_IP ?= 127.0.0.1
HOSTS_DOMAINS ?= accounts.svc.plus api.svc.plus accounts-dev.svc.plus dev-api.svc.plus

<<<<<<< HEAD
ifeq ($(OS),Darwin)
NGINX_PREFIX ?= /opt/homebrew/openresty/nginx
NGINX_MAIN_TEMPLATE ?= example/macos/openresty/nginx.conf
else
NGINX_PREFIX ?= /usr/local/openresty/nginx
endif

NGINX_CONF_ROOT ?= $(NGINX_PREFIX)/conf
NGINX_CONF_DIR ?= $(NGINX_CONF_ROOT)/conf.d
NGINX_MAIN_CONF ?= $(NGINX_CONF_ROOT)/nginx.conf

NGINX_SIT_CONFIGS := example/sit/nginx/accounts-dev.svc.plus.conf
NGINX_SIT_CONFIGS += example/sit/nginx/dev.svc.plus.conf
NGINX_SIT_CONFIGS += example/sit/nginx/dev-api.svc.plus.conf
=======
NGINX_CONF_DIR ?= /usr/local/openresty/nginx/conf/conf.d
NGINX_SIT_CONFIGS := example/sit/nginx/accounts-dev.svc.plus.conf example/sit/nginx/dev.svc.plus.conf example/sit/nginx/dev-api.svc.plus.conf
>>>>>>> 7a0ee7c1
NGINX_PROD_CONFIGS := example/prod/nginx/accounts.svc.plus.conf example/prod/nginx/api.svc.plus.conf
NGINX_ALL_CONFIGS := $(NGINX_SIT_CONFIGS) $(NGINX_PROD_CONFIGS)

export PATH := $(GO_BIN):$(PATH)

# -----------------------------------------------------------------------------
# Environment bootstrap (hosts & services)
# -----------------------------------------------------------------------------

init: configure-hosts init-nginx init-account init-rag-server

install-services: configure-hosts install-nginx install-account install-rag-server

upgrade-services: configure-hosts upgrade-nginx upgrade-account upgrade-rag-server

configure-hosts:
	@set -e; \
	if [ ! -f "$(HOSTS_FILE)" ]; then \
		echo "⚠️ Hosts file $(HOSTS_FILE) not found; skipping host configuration."; \
	else \
		for domain in $(HOSTS_DOMAINS); do \
			if grep -qE "^[[:space:]]*$(HOSTS_IP)[[:space:]]+.*\b$$domain\b" "$(HOSTS_FILE)"; then \
				echo "✅ Hosts entry exists for $$domain"; \
			else \
				echo "➕ Adding $(HOSTS_IP) $$domain to $(HOSTS_FILE)"; \
				echo "$(HOSTS_IP) $$domain" | $(SUDO) tee -a "$(HOSTS_FILE)" >/dev/null; \
			fi; \
		done; \
	fi

init-nginx:
	@$(SUDO) mkdir -p "$(NGINX_CONF_DIR)"
<<<<<<< HEAD
	@if [ -n "$(NGINX_MAIN_TEMPLATE)" ]; then \
                if [ -f "$(NGINX_MAIN_CONF)" ]; then \
                        if cmp -s "$(NGINX_MAIN_TEMPLATE)" "$(NGINX_MAIN_CONF)"; then \
                                echo "✅ $(NGINX_MAIN_CONF) already up to date"; \
                        else \
                                echo "⬆️ Updating $(NGINX_MAIN_CONF) from template"; \
                                $(SUDO) install -m 0644 "$(NGINX_MAIN_TEMPLATE)" "$(NGINX_MAIN_CONF)"; \
                        fi; \
                else \
                        echo "➕ Installing $(NGINX_MAIN_CONF)"; \
                        $(SUDO) install -m 0644 "$(NGINX_MAIN_TEMPLATE)" "$(NGINX_MAIN_CONF)"; \
                fi; \
        fi
	@for file in $(NGINX_ALL_CONFIGS); do \
                dest="$(NGINX_CONF_DIR)/$$(basename $$file)"; \
                if [ -f "$$dest" ]; then \
                        echo "✅ $$dest already exists; skipping"; \
                else \
                        echo "➕ Installing $$dest"; \
                        $(SUDO) install -m 0644 "$$file" "$$dest"; \
                fi; \
        done
=======
	@for file in $(NGINX_ALL_CONFIGS); do \
		dest="$(NGINX_CONF_DIR)/$$(basename $$file)"; \
		if [ -f "$$dest" ]; then \
			echo "✅ $$dest already exists; skipping"; \
		else \
			echo "➕ Installing $$dest"; \
			$(SUDO) install -m 0644 "$$file" "$$dest"; \
		fi; \
	done
>>>>>>> 7a0ee7c1

install-nginx: init-nginx reload-openresty

upgrade-nginx:
	@$(SUDO) mkdir -p "$(NGINX_CONF_DIR)"
<<<<<<< HEAD
	@if [ -n "$(NGINX_MAIN_TEMPLATE)" ]; then \
                echo "⬆️ Updating $(NGINX_MAIN_CONF)"; \
                $(SUDO) install -m 0644 "$(NGINX_MAIN_TEMPLATE)" "$(NGINX_MAIN_CONF)"; \
        fi
	@for file in $(NGINX_ALL_CONFIGS); do \
                dest="$(NGINX_CONF_DIR)/$$(basename $$file)"; \
                echo "⬆️ Updating $$dest"; \
                $(SUDO) install -m 0644 "$$file" "$$dest"; \
        done
=======
	@for file in $(NGINX_ALL_CONFIGS); do \
		dest="$(NGINX_CONF_DIR)/$$(basename $$file)"; \
		echo "⬆️ Updating $$dest"; \
		$(SUDO) install -m 0644 "$$file" "$$dest"; \
	done
>>>>>>> 7a0ee7c1
	@$(MAKE) reload-openresty

reload-openresty:
	@echo "🔄 Reloading OpenResty/Nginx if available..."
	@command -v systemctl >/dev/null 2>&1 && systemctl list-unit-files | grep -q '^openresty.service' && { \
		$(SUDO) systemctl reload openresty 2>/dev/null || $(SUDO) systemctl restart openresty 2>/dev/null || true; \
		echo "✅ openresty.service reloaded"; \
	} || echo "ℹ️ openresty.service not managed by systemd or systemctl missing; please reload manually."

init-account:
	@$(MAKE) -C account init

install-account:
	@$(MAKE) -C account build

upgrade-account:
	@$(MAKE) -C account upgrade

init-rag-server:
	@$(MAKE) -C rag-server init

install-rag-server:
	@$(MAKE) -C rag-server build

upgrade-rag-server:
	@$(MAKE) -C rag-server build
	@$(MAKE) -C rag-server restart

.PHONY: install install-openresty install-redis install-postgresql init-db \
        build update-dashboard-manifests build-server build-dashboard \
        start start-openresty start-server start-dashboard \
        stop stop-server stop-dashboard stop-openresty restart lint-cms \
        init init-nginx install-nginx upgrade-nginx reload-openresty \
        init-account install-account upgrade-account \
        init-rag-server install-rag-server upgrade-rag-server \
        configure-hosts install-services upgrade-services

# -----------------------------------------------------------------------------
# Dependency installation
# -----------------------------------------------------------------------------

install: install-nodejs install-go install-openresty install-redis install-postgresql

# --- Node.js ---------------------------------------------------------------
install-nodejs:
ifeq ($(OS),Darwin)
	( brew install node@22 && brew link --overwrite --force node@22 ) || brew install node
	corepack enable || true
	corepack prepare yarn@stable --activate || true
	@echo "✅ Node: $$(node -v)"; echo "✅ Yarn: $$(yarn -v 2>/dev/null || echo n/a)"
else
	@echo "🟦 Installing Node.js $(NODE_MAJOR) via setup_ubuntu_2204.sh..."
	NODE_MAJOR=$(NODE_MAJOR) bash scripts/setup_ubuntu_2204.sh install-nodejs
endif

# --- Go --------------------------------------------------------------------
install-go:
ifeq ($(OS),Darwin)
	brew install go
else
	GO_VERSION=$(GO_VERSION) bash scripts/setup_ubuntu_2204.sh install-go
endif

# --- OpenResty -------------------------------------------------------------
install-openresty:
	@echo "🚀 Installing OpenResty using external script..."
	@bash scripts/install-openresty.sh; \

# --- Redis -----------------------------------------------------------------
install-redis:
ifeq ($(OS),Darwin)
	brew install redis && brew services start redis
else
	@echo "🟥 Installing Redis via setup_ubuntu_2204.sh..."
	bash scripts/setup_ubuntu_2204.sh install-redis
endif

# --- PostgreSQL ------------------------------------------------------------
install-postgresql:
ifeq ($(OS),Darwin)
	@set -e; \
		echo "🍎 Installing PostgreSQL 16 via Homebrew..."; \
		brew install postgresql@16 || true; \
		brew services start postgresql@16; \
		echo "📦 Installing pgvector extension..."; \
		brew install pgvector || true; \
		echo "📦 Installing pg_jieba (替代 zhparser + scws)..."; \
		tmp_dir=$$(mktemp -d) && cd $$tmp_dir && \
			git clone --recursive https://github.com/jaiminpan/pg_jieba.git && \
			cd pg_jieba && mkdir build && cd build && \
			cmake -DPostgreSQL_TYPE_INCLUDE_DIR=$$(brew --prefix postgresql@16)/include/postgresql/server .. && \
			make -j$$(sysctl -n hw.ncpu) && sudo make install && \
			cd / && rm -rf $$tmp_dir; \
		echo "✅ PostgreSQL extensions installed successfully!"
else
	@set -e; \
		echo "🟨 Installing PostgreSQL 16..."; \
		bash scripts/setup_ubuntu_2204.sh install-postgresql; \
		echo "🟨 Installing pgvector extension..."; \
		bash scripts/setup_ubuntu_2204.sh install-pgvector; \
		echo "🟨 Installing pg_jieba extension (替代 zhparser + scws)..."; \
		tmp_dir=$$(mktemp -d) && cd $$tmp_dir && \
			sudo apt-get install -y cmake g++ git postgresql-server-dev-${PG_MAJOR}; \
			git clone --recursive https://github.com/jaiminpan/pg_jieba.git && \
			cd pg_jieba && mkdir build && cd build && \
			cmake -DPostgreSQL_TYPE_INCLUDE_DIR=/usr/include/postgresql/${PG_MAJOR}/server .. && \
			make -j$$(nproc) && sudo make install && \
			cd / && rm -rf $$tmp_dir; \
		echo "✅ PostgreSQL extensions installed successfully!"
endif

# -----------------------------------------------------------------------------
# Database initialization
# -----------------------------------------------------------------------------
init-db:
	@psql $(PG_DSN) -f rag-server/sql/schema.sql

# -----------------------------------------------------------------------------
# Build targets
# -----------------------------------------------------------------------------
build: update-dashboard-manifests build-cli build-server build-dashboard

build-cli:
	$(MAKE) -C rag-server/cmd/rag-server-cli build

build-server:
	$(MAKE) -C rag-server build

build-dashboard:
	$(MAKE) -C dashboard build SKIP_SYNC=1

update-dashboard-manifests:
	$(MAKE) -C dashboard sync-dl-index

# -----------------------------------------------------------------------------
# Run targets
# -----------------------------------------------------------------------------
start: start-openresty start-server start-dashboard

start-server:
	$(MAKE) -C rag-server start

start-dashboard:
	$(MAKE) -C dashboard start

stop: stop-server stop-dashboard stop-openresty

stop-server:
	$(MAKE) -C rag-server stop

stop-dashboard:
	$(MAKE) -C dashboard stop

start-openresty:
ifeq ($(OS),Darwin)
	@brew services start openresty >/dev/null 2>&1 || \
	( echo "Creating LaunchAgent for OpenResty..." && \
	  mkdir -p ~/Library/LaunchAgents && \
	  printf '%s\n' '<?xml version="1.0" encoding="UTF-8?>' \
		'<!DOCTYPE plist PUBLIC "-//Apple//DTD PLIST 1.0//EN" "http://www.apple.com/DTDs/PropertyList-1.0.dtd">' \
		'<plist version="1.0"><dict>' \
		'  <key>Label</key><string>homebrew.mxcl.openresty</string>' \
		'  <key>ProgramArguments</key>' \
		'  <array>' \
		'    <string>/opt/homebrew/openresty/nginx/sbin/nginx</string>' \
		'    <string>-g</string>' \
		'    <string>daemon off;</string>' \
		'  </array>' \
		'  <key>RunAtLoad</key><true/>' \
		'</dict></plist>' \
		> ~/Library/LaunchAgents/homebrew.mxcl.openresty.plist && \
	  brew services start ~/Library/LaunchAgents/homebrew.mxcl.openresty.plist )
else
	sudo systemctl enable --now openresty || echo "⚠️ openresty.service missing or inactive"
endif

stop-openresty:
ifeq ($(OS),Darwin)
	-brew services stop openresty >/dev/null 2>&1
else
	-sudo systemctl stop openresty >/dev/null 2>&1
endif

restart: stop start

# -----------------------------------------------------------------------------
# CMS configuration validation
# -----------------------------------------------------------------------------
lint-cms:
	python3 scripts/validate_cms_config.py<|MERGE_RESOLUTION|>--- conflicted
+++ resolved
@@ -16,7 +16,6 @@
 HOSTS_IP ?= 127.0.0.1
 HOSTS_DOMAINS ?= accounts.svc.plus api.svc.plus accounts-dev.svc.plus dev-api.svc.plus
 
-<<<<<<< HEAD
 ifeq ($(OS),Darwin)
 NGINX_PREFIX ?= /opt/homebrew/openresty/nginx
 NGINX_MAIN_TEMPLATE ?= example/macos/openresty/nginx.conf
@@ -31,10 +30,7 @@
 NGINX_SIT_CONFIGS := example/sit/nginx/accounts-dev.svc.plus.conf
 NGINX_SIT_CONFIGS += example/sit/nginx/dev.svc.plus.conf
 NGINX_SIT_CONFIGS += example/sit/nginx/dev-api.svc.plus.conf
-=======
-NGINX_CONF_DIR ?= /usr/local/openresty/nginx/conf/conf.d
-NGINX_SIT_CONFIGS := example/sit/nginx/accounts-dev.svc.plus.conf example/sit/nginx/dev.svc.plus.conf example/sit/nginx/dev-api.svc.plus.conf
->>>>>>> 7a0ee7c1
+
 NGINX_PROD_CONFIGS := example/prod/nginx/accounts.svc.plus.conf example/prod/nginx/api.svc.plus.conf
 NGINX_ALL_CONFIGS := $(NGINX_SIT_CONFIGS) $(NGINX_PROD_CONFIGS)
 
@@ -67,7 +63,6 @@
 
 init-nginx:
 	@$(SUDO) mkdir -p "$(NGINX_CONF_DIR)"
-<<<<<<< HEAD
 	@if [ -n "$(NGINX_MAIN_TEMPLATE)" ]; then \
                 if [ -f "$(NGINX_MAIN_CONF)" ]; then \
                         if cmp -s "$(NGINX_MAIN_TEMPLATE)" "$(NGINX_MAIN_CONF)"; then \
@@ -90,23 +85,11 @@
                         $(SUDO) install -m 0644 "$$file" "$$dest"; \
                 fi; \
         done
-=======
-	@for file in $(NGINX_ALL_CONFIGS); do \
-		dest="$(NGINX_CONF_DIR)/$$(basename $$file)"; \
-		if [ -f "$$dest" ]; then \
-			echo "✅ $$dest already exists; skipping"; \
-		else \
-			echo "➕ Installing $$dest"; \
-			$(SUDO) install -m 0644 "$$file" "$$dest"; \
-		fi; \
-	done
->>>>>>> 7a0ee7c1
 
 install-nginx: init-nginx reload-openresty
 
 upgrade-nginx:
 	@$(SUDO) mkdir -p "$(NGINX_CONF_DIR)"
-<<<<<<< HEAD
 	@if [ -n "$(NGINX_MAIN_TEMPLATE)" ]; then \
                 echo "⬆️ Updating $(NGINX_MAIN_CONF)"; \
                 $(SUDO) install -m 0644 "$(NGINX_MAIN_TEMPLATE)" "$(NGINX_MAIN_CONF)"; \
@@ -116,13 +99,6 @@
                 echo "⬆️ Updating $$dest"; \
                 $(SUDO) install -m 0644 "$$file" "$$dest"; \
         done
-=======
-	@for file in $(NGINX_ALL_CONFIGS); do \
-		dest="$(NGINX_CONF_DIR)/$$(basename $$file)"; \
-		echo "⬆️ Updating $$dest"; \
-		$(SUDO) install -m 0644 "$$file" "$$dest"; \
-	done
->>>>>>> 7a0ee7c1
 	@$(MAKE) reload-openresty
 
 reload-openresty:
