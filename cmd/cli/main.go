package main

import (
	"context"
	"encoding/json"
	"flag"
	"io"
	"log"
	"net/http"
	"os"
	"time"

	"xcontrol/server/proxy"
	rconfig "xcontrol/server/rag/config"
	"xcontrol/server/rag/ingest"
)

// main loads server RAG configuration and triggers a manual sync by
// calling the running API server's /api/rag/sync endpoint. When a file path
// is provided, it instead performs local markdown parsing and chunking.
func main() {
	configPath := flag.String("config", "", "Path to server RAG configuration file")
	filePath := flag.String("file", "", "Markdown file to parse and chunk")
	flag.Parse()

	var cfg *rconfig.Config
	var err error
	if *configPath != "" {
<<<<<<< HEAD
		cfg, err = rconfig.Load(*configPath)
		if err != nil {
			log.Fatalf("load config: %v", err)
		}
	} else {
		cfg = &rconfig.Config{}
	}

	if *filePath != "" {
		chunkCfg := cfg.ResolveChunking()
		secs, err := ingest.ParseMarkdown(*filePath)
		if err != nil {
			log.Fatalf("parse markdown: %v", err)
		}
		chunks, err := ingest.BuildChunks(secs, chunkCfg)
		if err != nil {
			log.Fatalf("build chunks: %v", err)
		}
		enc := json.NewEncoder(os.Stdout)
		for _, ch := range chunks {
			if err := enc.Encode(ch); err != nil {
				log.Fatalf("encode chunk: %v", err)
			}
		}
		return
=======
		cfg, err := rconfig.Load(*configPath)
		if err != nil {
			log.Fatalf("load config: %v", err)
		}
		proxy.Set(cfg.Global.Proxy)
>>>>>>> 81eecbd7
	}

	baseURL := os.Getenv("SERVER_URL")
	if baseURL == "" {
		baseURL = "http://localhost:8080"
	}
	ctx, cancel := context.WithTimeout(context.Background(), 10*time.Minute)
	defer cancel()

	req, err := http.NewRequestWithContext(ctx, http.MethodPost, baseURL+"/api/rag/sync", nil)
	if err != nil {
		log.Fatalf("create request: %v", err)
	}
	resp, err := http.DefaultClient.Do(req)
	if err != nil {
		log.Fatalf("sync request: %v", err)
	}
	defer resp.Body.Close()
	if resp.StatusCode != http.StatusOK {
		b, _ := io.ReadAll(resp.Body)
		log.Fatalf("sync failed: %s", string(b))
	}
	if _, err := io.Copy(os.Stdout, resp.Body); err != nil {
		log.Fatalf("read response: %v", err)
	}
}<|MERGE_RESOLUTION|>--- conflicted
+++ resolved
@@ -26,7 +26,6 @@
 	var cfg *rconfig.Config
 	var err error
 	if *configPath != "" {
-<<<<<<< HEAD
 		cfg, err = rconfig.Load(*configPath)
 		if err != nil {
 			log.Fatalf("load config: %v", err)
@@ -52,13 +51,6 @@
 			}
 		}
 		return
-=======
-		cfg, err := rconfig.Load(*configPath)
-		if err != nil {
-			log.Fatalf("load config: %v", err)
-		}
-		proxy.Set(cfg.Global.Proxy)
->>>>>>> 81eecbd7
 	}
 
 	baseURL := os.Getenv("SERVER_URL")
