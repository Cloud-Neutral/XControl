--- conflicted
+++ resolved
@@ -14,24 +14,10 @@
 
 	"xcontrol/server/proxy"
 	rconfig "xcontrol/server/rag/config"
-<<<<<<< HEAD
 	"xcontrol/server/rag/embed"
 	"xcontrol/server/rag/ingest"
 	"xcontrol/server/rag/store"
 	rsync "xcontrol/server/rag/sync"
-)
-
-// main performs cloning, parsing and embedding before sending documents to the server.
-func main() {
-	configPath := flag.String("config", "", "Path to RAG configuration file")
-	flag.Parse()
-	if *configPath == "" {
-		log.Fatalf("config path required")
-	}
-	cfg, err := rconfig.Load(*configPath)
-	if err != nil {
-		log.Fatalf("load config: %v", err)
-=======
 	"xcontrol/server/rag/ingest"
 )
 
@@ -71,7 +57,6 @@
 			}
 		}
 		return
->>>>>>> 234b42ac
 	}
 
 	baseURL := os.Getenv("SERVER_URL")
