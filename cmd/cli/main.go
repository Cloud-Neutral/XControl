package main

import (
	"bytes"
	"context"
	"encoding/json"
	"flag"
	"log"
	"net/http"
	"os"
	"path/filepath"
	"strings"
	"time"
	rconfig "xcontrol/server/rag/config"
<<<<<<< HEAD
	"xcontrol/server/rag/embed"
	"xcontrol/server/rag/ingest"
	"xcontrol/server/rag/store"
	rsync "xcontrol/server/rag/sync"
)

// main performs cloning, parsing and embedding before sending documents to the server.
func main() {
	configPath := flag.String("config", "", "Path to RAG configuration file")
	flag.Parse()
	if *configPath == "" {
		log.Fatalf("config path required")
	}
	cfg, err := rconfig.Load(*configPath)
	if err != nil {
		log.Fatalf("load config: %v", err)
=======
	"xcontrol/server/rag/ingest"
)

// main loads server RAG configuration and triggers a manual sync by
// calling the running API server's /api/rag/sync endpoint. When a file
// path is provided via -file, it parses the Markdown locally and emits
// chunk data as newline-delimited JSON.

func main() {
	configPath := flag.String("config", "", "Path to server RAG configuration file")
	filePath := flag.String("file", "", "Markdown file to parse and chunk")
	flag.Parse()

	var cfg *rconfig.Config
	var err error
	if *configPath != "" {
		cfg, err = rconfig.Load(*configPath)
		if err != nil {
			log.Fatalf("load config: %v", err)
		}
	} else {
		cfg = &rconfig.Config{}
	}

	if *filePath != "" {
		chunkCfg := cfg.ResolveChunking()
		secs, err := ingest.ParseMarkdown(*filePath)
		if err != nil {
			log.Fatalf("parse markdown: %v", err)
		}
		chunks, err := ingest.BuildChunks(secs, chunkCfg)
		if err != nil {
			log.Fatalf("build chunks: %v", err)
		}
		enc := json.NewEncoder(os.Stdout)
		for _, ch := range chunks {
			if err := enc.Encode(ch); err != nil {
				log.Fatalf("encode chunk: %v", err)
			}
		}
		return
>>>>>>> 52d1d62a
	}

	baseURL := os.Getenv("SERVER_URL")
	if baseURL == "" {
		baseURL = "http://localhost:8080"
	}

	ctx, cancel := context.WithTimeout(context.Background(), 30*time.Minute)
	defer cancel()

	embCfg := cfg.ResolveEmbedding()
	chunkCfg := cfg.ResolveChunking()
	embedder := embed.NewOpenAI(embCfg.BaseURL, embCfg.APIKey, embCfg.Model, embCfg.Dimension)

	for _, ds := range cfg.Global.Datasources {
		workdir := filepath.Join(os.TempDir(), "xcontrol", ds.Name)
		if _, err := rsync.SyncRepo(ctx, ds.Repo, workdir); err != nil {
			log.Fatalf("sync repo %s: %v", ds.Name, err)
		}
		root := filepath.Join(workdir, ds.Path)
		files, err := ingest.ListMarkdown(root, chunkCfg.IncludeExts, chunkCfg.IgnoreDirs, 0)
		if err != nil {
			log.Fatalf("list markdown: %v", err)
		}
		var rows []store.DocRow
		for _, f := range files {
			secs, err := ingest.ParseMarkdown(f)
			if err != nil {
				log.Printf("parse %s: %v", f, err)
				continue
			}
			chunks, err := ingest.BuildChunks(secs, chunkCfg)
			if err != nil {
				log.Printf("chunk %s: %v", f, err)
				continue
			}
			texts := make([]string, len(chunks))
			rs := make([]store.DocRow, len(chunks))
			for i, ch := range chunks {
				texts[i] = ch.Text
				rs[i] = store.DocRow{
					Repo:       ds.Repo,
					Path:       strings.TrimPrefix(f, workdir+"/"),
					ChunkID:    ch.ChunkID,
					Content:    ch.Text,
					Metadata:   ch.Meta,
					ContentSHA: ch.SHA256,
				}
			}
			vecs, _, err := embedder.Embed(ctx, texts)
			if err != nil {
				log.Printf("embed %s: %v", f, err)
				continue
			}
			for i := range rs {
				rs[i].Embedding = vecs[i]
			}
			rows = append(rows, rs...)
		}

		payload := struct {
			Docs []store.DocRow `json:"docs"`
		}{Docs: rows}
		b, _ := json.Marshal(payload)
		req, err := http.NewRequestWithContext(ctx, http.MethodPost, baseURL+"/api/rag/upsert", bytes.NewReader(b))
		if err != nil {
			log.Fatalf("create request: %v", err)
		}
		req.Header.Set("Content-Type", "application/json")
		resp, err := http.DefaultClient.Do(req)
		if err != nil {
			log.Fatalf("upsert request: %v", err)
		}
		resp.Body.Close()
		if resp.StatusCode != http.StatusOK {
			log.Fatalf("upsert failed: %s", resp.Status)
		}
		log.Printf("ingested %d rows for %s", len(rows), ds.Name)
	}
}<|MERGE_RESOLUTION|>--- conflicted
+++ resolved
@@ -11,26 +11,11 @@
 	"path/filepath"
 	"strings"
 	"time"
-	rconfig "xcontrol/server/rag/config"
-<<<<<<< HEAD
 	"xcontrol/server/rag/embed"
 	"xcontrol/server/rag/ingest"
 	"xcontrol/server/rag/store"
 	rsync "xcontrol/server/rag/sync"
-)
-
-// main performs cloning, parsing and embedding before sending documents to the server.
-func main() {
-	configPath := flag.String("config", "", "Path to RAG configuration file")
-	flag.Parse()
-	if *configPath == "" {
-		log.Fatalf("config path required")
-	}
-	cfg, err := rconfig.Load(*configPath)
-	if err != nil {
-		log.Fatalf("load config: %v", err)
-=======
-	"xcontrol/server/rag/ingest"
+  rconfig "xcontrol/server/rag/config"
 )
 
 // main loads server RAG configuration and triggers a manual sync by
@@ -71,7 +56,6 @@
 			}
 		}
 		return
->>>>>>> 52d1d62a
 	}
 
 	baseURL := os.Getenv("SERVER_URL")
