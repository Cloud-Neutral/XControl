--- conflicted
+++ resolved
@@ -1,11 +1,7 @@
 'use client'
 
 export function ChatBubble({ message, type }: { message: string; type: 'user' | 'ai' }) {
-<<<<<<< HEAD
-  const base = 'px-4 py-2 rounded-lg max-w-full';
-=======
   const base = 'px-4 py-2 rounded-lg max-w-full whitespace-pre-wrap break-words';
->>>>>>> b690ca9f
   const userStyle = 'bg-indigo-600 text-white self-end';
   const aiStyle = 'bg-gray-200 text-gray-800';
 
