--- conflicted
+++ resolved
@@ -1,29 +1,18 @@
 'use client'
 
 export function ChatBubble({ message, type }: { message: string; type: 'user' | 'ai' }) {
-<<<<<<< HEAD
-  const base = 'px-4 py-2 rounded-lg max-w-full';
-=======
   const base = 'px-4 py-2 rounded-lg max-w-full whitespace-pre-wrap break-words';
->>>>>>> ddd793b2
   const userStyle = 'bg-indigo-600 text-white self-end';
   const aiStyle = 'bg-gray-200 text-gray-800';
 
   return (
     <div className={`flex ${type === 'user' ? 'justify-end' : ''} mb-2`}>
-<<<<<<< HEAD
       <div className={`${base} ${type === 'user' ? userStyle : aiStyle}`}>
         <div
           className="space-y-2 text-sm leading-relaxed break-words"
           dangerouslySetInnerHTML={{ __html: message }}
         />
       </div>
-=======
-      <div
-        className={`${base} ${type === 'user' ? userStyle : aiStyle}`}
-        dangerouslySetInnerHTML={{ __html: message }}
-      />
->>>>>>> ddd793b2
     </div>
   );
 }