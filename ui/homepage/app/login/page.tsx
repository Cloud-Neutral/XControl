export const dynamic = 'error'

import { notFound } from 'next/navigation'

import { isFeatureEnabled } from '@lib/featureToggles'
import { LoginForm } from './LoginForm'

import LoginContent from './LoginContent'

export default function LoginPage() {
  if (!isFeatureEnabled('globalNavigation', '/login')) {
    notFound()
  }

<<<<<<< HEAD
  return <LoginContent />
=======
  return <LoginForm />
>>>>>>> 881a4b10
}<|MERGE_RESOLUTION|>--- conflicted
+++ resolved
@@ -1,20 +1,14 @@
 export const dynamic = 'error'
 
 import { notFound } from 'next/navigation'
-
 import { isFeatureEnabled } from '@lib/featureToggles'
 import { LoginForm } from './LoginForm'
-
 import LoginContent from './LoginContent'
 
 export default function LoginPage() {
   if (!isFeatureEnabled('globalNavigation', '/login')) {
     notFound()
   }
-
-<<<<<<< HEAD
-  return <LoginContent />
-=======
-  return <LoginForm />
->>>>>>> 881a4b10
+  // 统一返回：容器包裹表单，兼容两边改动
+  return <LoginContent><LoginForm /></LoginContent>
 }