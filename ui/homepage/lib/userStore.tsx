--- conflicted
+++ resolved
@@ -88,12 +88,9 @@
     isLoading,
     mutate,
   } = useSWR<User | null>(SESSION_CACHE_KEY, fetchSessionUser, {
-<<<<<<< HEAD
     refreshInterval: 60_000,
-    revalidateOnFocus: false,
-=======
->>>>>>> 0f6767b2
-    shouldRetryOnError: false,
+    revalidateOnFocus: true,
+    shouldRetryOnError: true,
   })
 
   useEffect(() => {
