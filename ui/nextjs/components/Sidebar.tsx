'use client'
import Link from 'next/link'
import { usePathname } from 'next/navigation'
<<<<<<< HEAD
import { Home, Server, Code, CreditCard, Search } from 'lucide-react'
=======
import { Home, ServerCog, Api, Receipt, Activity } from 'lucide-react'
>>>>>>> bfdb9123

export interface SidebarProps {
  className?: string
  onNavigate?: () => void
}

<<<<<<< HEAD
const navItems = [
  { href: '/', label: 'Home', icon: Home },
  { href: '/agent', label: 'Agent', icon: Server },
  { href: '/api', label: 'API', icon: Code },
  { href: '/subscription', label: 'Subscription', icon: CreditCard },
  { href: '/xray', label: 'XRay', icon: Search },
=======
const menu = [
  { href: '/', label: 'Home', icon: Home },
  { href: '/agent', label: 'Agent', icon: ServerCog },
  { href: '/api', label: 'API', icon: Api },
  { href: '/subscription', label: 'Subscription', icon: Receipt },
  { href: '/xray', label: 'XRay', icon: Activity },
>>>>>>> bfdb9123
]

export default function Sidebar({ className = '', onNavigate }: SidebarProps) {
  const pathname = usePathname()

  return (
    <nav className={`w-64 bg-gray-100 p-4 space-y-2 ${className}`}>
      {navItems.map(item => (
        <Link
<<<<<<< HEAD
          key={item.href}
          href={item.href}
=======
          key={m.href}
          href={m.href}
          className={`flex items-center space-x-2 px-3 py-2 rounded hover:bg-gray-200 ${
            pathname === m.href ? 'bg-gray-300 font-semibold' : ''
          }`}
>>>>>>> bfdb9123
          onClick={onNavigate}
          className={`flex items-center space-x-2 p-2 rounded hover:bg-gray-200 ${
            pathname === item.href ? 'bg-gray-300 font-semibold' : ''
          }`}
        >
<<<<<<< HEAD
          <item.icon className="w-4 h-4" />
          <span>{item.label}</span>
=======
          <m.icon className="w-4 h-4" />
          <span>{m.label}</span>
>>>>>>> bfdb9123
        </Link>
      ))}
    </nav>
  )
}<|MERGE_RESOLUTION|>--- conflicted
+++ resolved
@@ -1,32 +1,19 @@
 'use client'
 import Link from 'next/link'
 import { usePathname } from 'next/navigation'
-<<<<<<< HEAD
-import { Home, Server, Code, CreditCard, Search } from 'lucide-react'
-=======
 import { Home, ServerCog, Api, Receipt, Activity } from 'lucide-react'
->>>>>>> bfdb9123
 
 export interface SidebarProps {
   className?: string
   onNavigate?: () => void
 }
 
-<<<<<<< HEAD
-const navItems = [
-  { href: '/', label: 'Home', icon: Home },
-  { href: '/agent', label: 'Agent', icon: Server },
-  { href: '/api', label: 'API', icon: Code },
-  { href: '/subscription', label: 'Subscription', icon: CreditCard },
-  { href: '/xray', label: 'XRay', icon: Search },
-=======
-const menu = [
+const menuItems = [
   { href: '/', label: 'Home', icon: Home },
   { href: '/agent', label: 'Agent', icon: ServerCog },
   { href: '/api', label: 'API', icon: Api },
   { href: '/subscription', label: 'Subscription', icon: Receipt },
   { href: '/xray', label: 'XRay', icon: Activity },
->>>>>>> bfdb9123
 ]
 
 export default function Sidebar({ className = '', onNavigate }: SidebarProps) {
@@ -34,30 +21,17 @@
 
   return (
     <nav className={`w-64 bg-gray-100 p-4 space-y-2 ${className}`}>
-      {navItems.map(item => (
+      {menuItems.map(item => (
         <Link
-<<<<<<< HEAD
           key={item.href}
           href={item.href}
-=======
-          key={m.href}
-          href={m.href}
+          onClick={onNavigate}
           className={`flex items-center space-x-2 px-3 py-2 rounded hover:bg-gray-200 ${
-            pathname === m.href ? 'bg-gray-300 font-semibold' : ''
-          }`}
->>>>>>> bfdb9123
-          onClick={onNavigate}
-          className={`flex items-center space-x-2 p-2 rounded hover:bg-gray-200 ${
             pathname === item.href ? 'bg-gray-300 font-semibold' : ''
           }`}
         >
-<<<<<<< HEAD
           <item.icon className="w-4 h-4" />
           <span>{item.label}</span>
-=======
-          <m.icon className="w-4 h-4" />
-          <span>{m.label}</span>
->>>>>>> bfdb9123
         </Link>
       ))}
     </nav>
