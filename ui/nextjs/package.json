{
  "name": "xcontrol-admin",
  "version": "0.1.0",
  "private": true,
  "scripts": {
    "dev": "next dev",
    "build": "next build && rm -rf ../dist && cp -r out ../dist"
  },
  "dependencies": {
<<<<<<< HEAD
    "lucide-react": "^0.292.0",
=======
    "lucide-react": "^0.517.0",
>>>>>>> bfdb9123
    "next": "14.2.3",
    "react": "18.2.0",
    "react-dom": "18.2.0"
  },
  "devDependencies": {
    "@types/node": "^20.3.1",
    "@types/react": "^18.2.7",
    "autoprefixer": "^10.4.14",
    "postcss": "^8.4.21",
    "tailwindcss": "^3.3.3",
    "typescript": "^5.2.2"
  }
}<|MERGE_RESOLUTION|>--- conflicted
+++ resolved
@@ -7,11 +7,7 @@
     "build": "next build && rm -rf ../dist && cp -r out ../dist"
   },
   "dependencies": {
-<<<<<<< HEAD
-    "lucide-react": "^0.292.0",
-=======
     "lucide-react": "^0.517.0",
->>>>>>> bfdb9123
     "next": "14.2.3",
     "react": "18.2.0",
     "react-dom": "18.2.0"
