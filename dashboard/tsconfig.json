--- conflicted
+++ resolved
@@ -23,12 +23,9 @@
       "@lib/*": ["lib/*"],
       "@types/*": ["types/*"],
       "@server/*": ["server/*"],
-<<<<<<< HEAD
       "@theme/*": ["src/theme/*"]
-=======
       "@templates/*": ["src/templates/*"],
       "@src/*": ["src/*"]
->>>>>>> 7baf4a68
     },
     "types": ["node"],
     "plugins": [{ "name": "next" }]
