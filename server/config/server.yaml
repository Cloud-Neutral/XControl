--- conflicted
+++ resolved
@@ -29,11 +29,7 @@
     provider: "ollama"
     models:
       - 'llama2:13b'
-<<<<<<< HEAD
-    endpoint: "http://127.0.0.1:11434/v1/chat/completions"
-=======
     endpoint: "http://127.0.0.1:11434"
->>>>>>> faa8b757
     token: ""
 # For PROD
 #models:
@@ -46,11 +42,7 @@
     #provider: "chutes"
     #models:
     #  - 'moonshotai/Kimi-K2-Instruct'
-<<<<<<< HEAD
-    #endpoint: "https://llm.chutes.ai/v1/chat/completions"
-=======
-      #endpoint: "https://llm.chutes.ai/v1"
->>>>>>> faa8b757
+    #endpoint: "https://llm.chutes.ai/v1"
     #token: "cpk_xxxx"
 
 embedding:
