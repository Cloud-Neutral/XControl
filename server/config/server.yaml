log:
  level: info
global:
  #proxy: socks5://127.0.0.1:1080 # optional
  redis:
    addr: 127.0.0.1:6379
    password: ""
  vectordb:
    pgurl: postgres://user:password@127.0.0.1:5432/postgres
  datasources: []
  embedding:
    provider: allama
    base_url: http://localhost:11434
    token: ""
    model: bge-m3
    dimension: 1536
<<<<<<< HEAD
provider:
  - name: allama
    base_url: http://localhost:11434
    token: ""
    models:
      - gpt-oss:20b
=======
sync:
  repo:
    proxy: ""
>>>>>>> 56718439
api:
  askai:
    timeout: 100
    retries: 0<|MERGE_RESOLUTION|>--- conflicted
+++ resolved
@@ -1,32 +1,53 @@
-log:
-  level: info
 global:
-  #proxy: socks5://127.0.0.1:1080 # optional
+  #proxy: socks5://127.0.0.1:1080 # 全局代理  
   redis:
-    addr: 127.0.0.1:6379
+    addr: "127.0.0.1:6379"
     password: ""
   vectordb:
-    pgurl: postgres://user:password@127.0.0.1:5432/postgres
-  datasources: []
-  embedding:
-    provider: allama
-    base_url: http://localhost:11434
-    token: ""
-    model: bge-m3
-    dimension: 1536
-<<<<<<< HEAD
+    pgurl: "postgres://shenlan:password@127.0.0.1:5432/shenlan"
+  datasources:
+    - name: Xstream
+      repo: https://github.com/svc-design/Xstream
+      path: docs
+    - name: XControl
+      repo: https://github.com/svc-design/XControl
+      path: docs
+    - name: documents
+      repo: https://github.com/svc-design/documents
+      path: /
+sync:
+  repo:
+    proxy: socks5://127.0.0.1:1080  # 仅在同步仓库时使用代理
+
 provider:
   - name: allama
     base_url: http://localhost:11434
     token: ""
     models:
-      - gpt-oss:20b
-=======
-sync:
-  repo:
-    proxy: ""
->>>>>>> 56718439
+      - 'gpt-oss:20b'
+  - name: chutes
+    base_url: https://llm.chutes.ai
+    token: "cpk_xxxxxxxxxxxxxxxxxxxx"
+    models:
+      - 'moonshotai/Kimi-K2-Instruct'
+
+embedding:
+  base_url: http://localhost:11434
+  token: ""
+  models: bge-m3
+  max_batch: 64
+  dimension: 1024          #维度
+  max_chars: 8000
+  rate_limit_tpm: 120000
+
+chunking:
+  max_tokens: 800
+  overlap_tokens: 80
+  prefer_heading_split: true
+  include_exts: [".md", ".mdx"]
+  ignore_dirs: [".git", "node_modules", "dist", "build"]
+
 api:
   askai:
     timeout: 100
-    retries: 0+    retries: 3