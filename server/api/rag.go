package api

import (
	"net/http"

	"github.com/gin-gonic/gin"

	"xcontrol/server/proxy"
	"xcontrol/server/rag"
	rconfig "xcontrol/server/rag/config"
	"xcontrol/server/rag/store"
)

// ragSvc handles RAG document storage and retrieval.
var ragSvc = initRAG()

// initRAG attempts to construct a RAG service from server configuration.
func initRAG() *rag.Service {
	cfg, err := rconfig.LoadServer()
	if err != nil {
		return nil
	}
<<<<<<< HEAD
	return rag.New(cfg.ToConfig())
=======
	proxy.Set(cfg.Proxy)
	svc := rag.New(cfg.ToConfig())
	go svc.Sync(context.Background())
	go svc.Watch(context.Background())
	return svc
>>>>>>> 52d1d62a
}

// registerRAGRoutes wires the /api/rag upsert and query endpoints.
func registerRAGRoutes(r *gin.RouterGroup) {
	r.POST("/rag/upsert", func(c *gin.Context) {
		if ragSvc == nil {
			c.JSON(http.StatusOK, gin.H{"rows": 0})
			return
		}
		var req struct {
			Docs []store.DocRow `json:"docs"`
		}
		if err := c.BindJSON(&req); err != nil {
			c.JSON(http.StatusBadRequest, gin.H{"error": err.Error()})
			return
		}
		n, err := ragSvc.Upsert(c.Request.Context(), req.Docs)
		if err != nil {
			c.JSON(http.StatusInternalServerError, gin.H{"error": err.Error()})
			return
		}
		c.JSON(http.StatusOK, gin.H{"rows": n})
	})

	r.POST("/rag/query", func(c *gin.Context) {
		var req struct {
			Question string `json:"question"`
		}
		if err := c.BindJSON(&req); err != nil {
			c.JSON(http.StatusBadRequest, gin.H{"error": err.Error()})
			return
		}
		if ragSvc == nil {
			c.JSON(http.StatusOK, gin.H{"chunks": nil})
			return
		}
		docs, err := ragSvc.Query(c.Request.Context(), req.Question, 5)
		if err != nil {
			c.JSON(http.StatusInternalServerError, gin.H{"error": err.Error()})
			return
		}
		c.JSON(http.StatusOK, gin.H{"chunks": docs})
	})
}<|MERGE_RESOLUTION|>--- conflicted
+++ resolved
@@ -20,15 +20,11 @@
 	if err != nil {
 		return nil
 	}
-<<<<<<< HEAD
-	return rag.New(cfg.ToConfig())
-=======
 	proxy.Set(cfg.Proxy)
 	svc := rag.New(cfg.ToConfig())
 	go svc.Sync(context.Background())
 	go svc.Watch(context.Background())
 	return svc
->>>>>>> 52d1d62a
 }
 
 // registerRAGRoutes wires the /api/rag upsert and query endpoints.
