package api

import (
	"bytes"
	"context"
	"encoding/json"
	"fmt"
	"io"
	"log/slog"
	"net/http"
	"os"
	"path/filepath"
	"strings"
	"time"

	"github.com/gin-gonic/gin"
	"gopkg.in/yaml.v3"
)

// askFn performs the chat completion request. It is replaceable in tests.
var askFn = callLLM

// registerAskAIRoutes wires the /api/askai endpoint.
func registerAskAIRoutes(r *gin.RouterGroup) {
	r.POST("/askai", func(c *gin.Context) {
		var req struct {
			Question string `json:"question"`
		}
		if err := c.BindJSON(&req); err != nil {
			c.JSON(http.StatusBadRequest, gin.H{"error": err.Error()})
			return
		}

		var chunks any
		if ragSvc != nil {
			docs, _ := ragSvc.Query(c.Request.Context(), req.Question, 5)
			chunks = docs
		}

		answer, err := askFn(req.Question)
		if err != nil {
			_, _, endpoint, timeout, retries := loadConfig()
			slog.Error("askai request failed",
				"question", req.Question,
				"endpoint", endpoint,
				"err", err,
			)
			c.JSON(http.StatusInternalServerError, gin.H{
				"error": err.Error(),
				"config": gin.H{
					"timeout": timeout.Seconds(),
					"retries": retries,
				},
			})
			return
		}

		c.JSON(http.StatusOK, gin.H{
			"answer": answer,
			"chunks": chunks,
		})
	})
}

// ConfigPath points to the server configuration file.
var ConfigPath = filepath.Join("server", "config", "server.yaml")

type serverConfig struct {
	Models struct {
		Generator struct {
			Models   []string `yaml:"models"`
			Endpoint string   `yaml:"endpoint"`
			Token    string   `yaml:"token"`
		} `yaml:"generator"`
	} `yaml:"models"`
	API struct {
		AskAI struct {
			Timeout int `yaml:"timeout"` // seconds
			Retries int `yaml:"retries"`
		} `yaml:"askai"`
	} `yaml:"api"`
}

// loadConfig reads model, endpoint, timeout and retries from ConfigPath
// and environment variables.
func loadConfig() (string, string, string, time.Duration, int) {
	model := os.Getenv("CHUTES_API_MODEL")
	endpoint := os.Getenv("CHUTES_API_URL")
	token := ""
	timeout := 30 * time.Second
	retries := 3
	data, err := os.ReadFile(ConfigPath)
	if err == nil {
		var cfg serverConfig
		if err := yaml.Unmarshal(data, &cfg); err == nil {
			g := cfg.Models.Generator
			if model == "" && len(g.Models) > 0 {
				model = g.Models[0]
			}
			if endpoint == "" {
				endpoint = g.Endpoint
			}
			if token == "" {
				token = g.Token
			}
			if cfg.API.AskAI.Timeout > 0 {
				timeout = time.Duration(cfg.API.AskAI.Timeout) * time.Second
			}
			if cfg.API.AskAI.Retries > 0 {
				retries = cfg.API.AskAI.Retries
			}
		}
	}
	// Allow custom timeout values without imposing a hard cap.
	if retries > 3 {
		retries = 3
	}
	endpoint = strings.TrimRight(endpoint, "/")
<<<<<<< HEAD
	switch provider {
	case "ollama":
		if model == "" {
=======
	if model == "" {
		if token == "" || strings.Contains(endpoint, "127.0.0.1") || strings.Contains(endpoint, "localhost") {
>>>>>>> a2bb0080
			model = "llama2:13b"
		} else {
			model = "moonshotai/Kimi-K2-Instruct"
		}
<<<<<<< HEAD
		return provider, token, model, endpoint, timeout, retries
	case "chutes":
		if model == "" {
			model = "deepseek-ai/DeepSeek-R1"
		}
		return provider, token, model, endpoint, timeout, retries
	default:
		if model == "" {
			model = "deepseek-ai/DeepSeek-R1"
		}
		return provider, token, model, endpoint, timeout, retries
=======
>>>>>>> a2bb0080
	}
	return token, model, endpoint, timeout, retries
}

// callLLM dispatches the question to the configured endpoint.
func callLLM(question string) (string, error) {
	token, model, url, timeout, retries := loadConfig()

	httpClient := &http.Client{Timeout: timeout}

	payload := map[string]any{
		"model":    model,
		"messages": []map[string]string{{"role": "user", "content": question}},
	}
	body, _ := json.Marshal(payload)
	var lastErr error
	for i := 0; i <= retries; i++ {
		ctx, cancel := context.WithTimeout(context.Background(), timeout)
		req, err := http.NewRequestWithContext(ctx, http.MethodPost, url, bytes.NewReader(body))
		if err != nil {
			cancel()
			return "", fmt.Errorf("build request: %w", err)
		}
		req.Header.Set("Content-Type", "application/json")
		if token != "" {
			req.Header.Set("Authorization", "Bearer "+token)
		}
		resp, err := httpClient.Do(req)
		if err == nil && resp != nil {
			data, readErr := io.ReadAll(resp.Body)
			resp.Body.Close()
			if readErr == nil && resp.StatusCode < 300 {
				var out struct {
					Choices []struct {
						Message struct {
							Content string `json:"content"`
						} `json:"message"`
					} `json:"choices"`
				}
				if err = json.Unmarshal(data, &out); err == nil && len(out.Choices) > 0 {
					cancel()
					return out.Choices[0].Message.Content, nil
				}
			} else if readErr != nil {
				err = readErr
			} else {
				err = fmt.Errorf(resp.Status)
			}
		}
		cancel()
		lastErr = err
	}
	if lastErr == nil {
		lastErr = fmt.Errorf("request failed")
	}
	return "", fmt.Errorf("%w (timeout=%s retries=%d)", lastErr, timeout, retries)
}<|MERGE_RESOLUTION|>--- conflicted
+++ resolved
@@ -116,32 +116,12 @@
 		retries = 3
 	}
 	endpoint = strings.TrimRight(endpoint, "/")
-<<<<<<< HEAD
-	switch provider {
-	case "ollama":
-		if model == "" {
-=======
 	if model == "" {
 		if token == "" || strings.Contains(endpoint, "127.0.0.1") || strings.Contains(endpoint, "localhost") {
->>>>>>> a2bb0080
 			model = "llama2:13b"
 		} else {
 			model = "moonshotai/Kimi-K2-Instruct"
 		}
-<<<<<<< HEAD
-		return provider, token, model, endpoint, timeout, retries
-	case "chutes":
-		if model == "" {
-			model = "deepseek-ai/DeepSeek-R1"
-		}
-		return provider, token, model, endpoint, timeout, retries
-	default:
-		if model == "" {
-			model = "deepseek-ai/DeepSeek-R1"
-		}
-		return provider, token, model, endpoint, timeout, retries
-=======
->>>>>>> a2bb0080
 	}
 	return token, model, endpoint, timeout, retries
 }
