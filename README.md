--- conflicted
+++ resolved
@@ -20,27 +20,21 @@
 | Framework | Go         | 1.24    |
 | Framework | Next.js    | 14.1.0  |
 | Gateway   | OpenResty  | 1.27.1.2 |
-<<<<<<< HEAD
-| Database  | PostgreSQL + pgvector | N/A |
-| Cache     | Redis      | N/A     |
-| Model (Local)  | HuggingFace Hub + Ollama | N/A |
-| Model (Online) | Chutes AskAI + CodePRobot | N/A |
+| Database  | PostgreSQL + pgvector | 14.18 |
+| Cache     | Redis      | 8.2.0     |
+| Model     | ollama/chutes.ai| baai/bge-m3, llama2:13b, moonshotai/Kimi-K2-Instruct |
 
 ## LangChainGo 核心功能一览
 
 XControl 通过 LangChainGo 统一接入多种大模型，并为 AskAI、CLI 与 Server 提供链式调用能力：
 
-- **LLM 接口层（Model I/O）**：统一调用 OpenAI、Hugging Face、Ollama、Google AI、Cohere 等模型接口。
+- **LLM 接口层（Model I/O）**：统一调用 Hugging Face、Ollama、OpenAI 兼容模型接口。
 - **Chains（链式流程）**：将 prompt、检索结果、工具调用等组合成完整流程，支持 RAG、聊天、代码生成等场景。
-- **工具与 Agent 体系**：定义 Web 搜索、Scraper、SQL 查询等工具，并集成到 LLM Agent，实现 ReAct 风格的工具调用。
-- **向量检索与数据接入**：适配 PGVector、Weaviate、Qdrant、MongoDB Atlas Vector Search、Chroma、Pinecone、Redis Vector 等向量存储。
+- **工具与 Agent 体系**：定义 Web 搜索、实现 ReAct 风格的工具调用。
+- **向量检索与数据接入**：适配 PGVector 向量存储。
 - **文档加载与分块**：提供 Document Loaders 与 Text Splitters，用于处理长文本与构建向量检索块。
 - **Memory 与历史追踪**：支持 Conversation Buffer 等对话记忆机制，增强交互体验。
-=======
-| Database  | PostgreSQL + pgvector | 14.18 |
-| Cache     | Redis      | 8.2.0     |
-| Model     | ollama/chutes.ai| baai/bge-m3, llama2:13b, moonshotai/Kimi-K2-Instruct |
->>>>>>> 25f09ef6
+
 
 ## Supported Platforms
 
